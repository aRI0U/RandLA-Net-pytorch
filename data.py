import pickle, time, warnings
import numpy as np

import torch
from torch.utils.data import Dataset, IterableDataset, DataLoader, Sampler, BatchSampler

from utils.config import cfg
from utils.ply import read_ply
from utils.tools import DataProcessing as DP

class PointCloudsDataset(Dataset):
    def __init__(self, dir, device, train=False):
        self.paths = list(dir.glob(f'*.npy'))
        self.size = len(self.paths)
        self.train = train
        self.device = device

    def __getitem__(self, idx):
        idx = idx % self.size
        path = self.paths[idx]

        points, labels = self.load_npy(path, keep_zeros=not self.train)

        points_tensor = torch.from_numpy(points).float()#.to(self.device)
        labels_tensor = torch.from_numpy(labels).long()#.to(self.device)

        # print(points_tensor.dtype, labels_tensor.dtype)
        return points_tensor, labels_tensor

    def __len__(self):
        return self.size

    @staticmethod
    def load_npy(path, keep_zeros=True):
        r"""
            load the point cloud and labels of the npy file located in path

            Args:
                path: str
                    path of the point cloud
                keep_zeros: bool (optional)
                    keep unclassified points
        """
        cloud_npy = np.load(path, mmap_mode='r')
        # print(cloud_npy.shape)
        points = cloud_npy[:, :6]

        labels = np.zeros(1)
        if not keep_zeros:
            labels = cloud_npy[:,-1]

            # balance training set
            points_list, labels_list = [], []
            for i in range(1, len(np.unique(labels))):
                try:
                    idx = np.random.choice(len(labels[labels==i]), 8000)
                    points_list.append(points[labels==i][idx])
                    labels_list.append(labels[labels==i][idx])
                except ValueError:
                    continue
            if points_list :
                points = np.stack(points_list)
                labels = np.stack(labels_list)
                labeled = labels>0
                points = points[labeled]
                labels = labels[labeled]

        return points, labels

class CloudsDataset(Dataset):
    def __init__(self, dir, train=False, data_type='npy'):
        self.path = dir
        self.paths = list(dir.glob(f'*.{data_type}'))
        self.size = len(self.paths)
        self.train = train
        self.data_type = data_type
        self.input_trees = {'training': [], 'validation': []}
        self.input_colors = {'training': [], 'validation': []}
        self.input_labels = {'training': [], 'validation': []}
        self.input_names = {'training': [], 'validation': []}
        self.val_split = '1_'
        self.val_proj = []
        self.val_labels = []

        self.load_data()
        print('Size of training : ', len(self.input_colors['training']))
        print('Size of validation : ', len(self.input_colors['validation']))

    def load_data(self):
        for i, file_path in enumerate(self.paths):
            t0 = time.time()
            cloud_name = file_path.stem
            if self.val_split in cloud_name:
                cloud_split = 'validation'
            else:
                cloud_split = 'training'

            # Name of the input files
            kd_tree_file = self.path / '{:s}_KDTree.pkl'.format(cloud_name)
            sub_npy_file = self.path / '{:s}.npy'.format(cloud_name)

            data = np.load(sub_npy_file, mmap_mode='r').T
            sub_colors = data[:,3:6]
            sub_labels = data[:,-1].copy()

            # Read pkl with search tree
            with open(kd_tree_file, 'rb') as f:
                search_tree = pickle.load(f)

            # The points information is in tree.data
            self.input_trees[cloud_split].append(search_tree)
            self.input_colors[cloud_split].append(sub_colors)
            self.input_labels[cloud_split].append(sub_labels)
            self.input_names[cloud_split].append(cloud_name)

            size = sub_colors.shape[0] * 4 * 7
            print('{:s} {:.1f} MB loaded in {:.1f}s'.format(kd_tree_file.name, size * 1e-6, time.time() - t0))

        print('\nPreparing reprojected indices for testing')

        # Get validation and test reprojected indices

        for i, file_path in enumerate(self.paths):
            t0 = time.time()
            cloud_name = file_path.stem

            # Validation projection and labels
            if self.val_split in cloud_name:
                proj_file = self.path / '{:s}_proj.pkl'.format(cloud_name)
                with open(proj_file, 'rb') as f:
                    proj_idx, labels = pickle.load(f)

                self.val_proj += [proj_idx]
                self.val_labels += [labels]
                print('{:s} done in {:.1f}s'.format(cloud_name, time.time() - t0))

    def __getitem__(self, idx):
        pass

    def __len__(self):
        # Number of clouds
        return self.size


class active_learning_batch_sampler(IterableDataset):

    def __init__(self, dataset, device, split='training'):
        self.dataset = dataset
        self.device = device
        self.batch_size = 1
        self.split = split
        self.possibility = {}
        self.min_possibility = {}

<<<<<<< HEAD
        if split == 'training':
            self.n_samples = cfg.train_steps
        else:
            self.n_samples = cfg.val_steps
=======
        if self.split == 'training':
            self.n_samples = 500 # cfg.train_steps * cfg.batch_size
        else:
            self.n_samples = 100 # cfg.val_steps * cfg.val_batch_size
>>>>>>> 35055c4e

        #Random initialisation for weights
        self.possibility[split] = []
        self.min_possibility[split] = []
        for i, tree in enumerate(self.dataset.input_colors[split]):
            self.possibility[split] += [np.random.rand(tree.data.shape[0]) * 1e-3]
            self.min_possibility[split] += [float(np.min(self.possibility[split][-1]))]

    def __iter__(self):
        return self.spatially_regular_gen()

    def __len__(self):
        return self.n_samples # not equal to the actual size of the dataset, but enable nice progress bars

    def spatially_regular_gen(self):

<<<<<<< HEAD
        if self.split == 'training':
            num_per_epoch = self.n_samples
        elif self.split == 'validation':
            num_per_epoch = self.n_samples
        # Generator loop
        for i in range(num_per_epoch):  # num_per_epoch
            # t0 = time.time()
=======
        # Choosing the least known point as center of a new cloud each time.
        if cfg.sampling_type=='active_learning':
            # Generator loop
>>>>>>> 35055c4e

            for i in range(self.n_samples):  # num_per_epoch
                # t0 = time.time()

                batch_points = torch.empty(self.batch_size, cfg.num_points, 6)
                batch_labels = torch.empty(self.batch_size, cfg.num_points)

                for batch in range(self.batch_size) :

                    # Choose a random cloud
                    cloud_idx = int(np.argmin(self.min_possibility[self.split]))

                    # choose the point with the minimum of possibility as query point
                    point_ind = np.argmin(self.possibility[self.split][cloud_idx])

                    # Get points from tree structure
                    points = np.array(self.dataset.input_trees[self.split][cloud_idx].data, copy=False)

                    # Center point of input region
                    center_point = points[point_ind, :].reshape(1, -1)

                    # Add noise to the center point
                    noise = np.random.normal(scale=3.5 / 10, size=center_point.shape)
                    pick_point = center_point + noise.astype(center_point.dtype)

                    if len(points) < cfg.num_points:
                        queried_idx = self.dataset.input_trees[self.split][cloud_idx].query(pick_point, k=len(points))[1][0]
                    else:
                        queried_idx = self.dataset.input_trees[self.split][cloud_idx].query(pick_point, k=cfg.num_points)[1][0]

                    queried_idx = DP.shuffle_idx(queried_idx)
                    # Collect points and colors
                    queried_pc_xyz = points[queried_idx]
                    queried_pc_xyz = queried_pc_xyz - pick_point
                    queried_pc_colors = self.dataset.input_colors[self.split][cloud_idx][queried_idx]
                    queried_pc_labels = self.dataset.input_labels[self.split][cloud_idx][queried_idx]

                    dists = np.sum(np.square((points[queried_idx] - pick_point).astype(np.float32)), axis=1)
                    delta = np.square(1 - dists / np.max(dists))
                    self.possibility[self.split][cloud_idx][queried_idx] += delta
                    self.min_possibility[self.split][cloud_idx] = float(np.min(self.possibility[self.split][cloud_idx]))

                    if len(points) < cfg.num_points:
                        queried_pc_xyz, queried_pc_colors, queried_idx, queried_pc_labels = \
                            DP.data_aug(queried_pc_xyz, queried_pc_colors, queried_pc_labels, queried_idx, cfg.num_points)

                    queried_pc_xyz = torch.from_numpy(queried_pc_xyz.astype(np.float32)).to(self.device)
                    queried_pc_colors = torch.from_numpy(queried_pc_colors.astype(np.float32)).to(self.device)
                    queried_pc_labels = torch.from_numpy(queried_pc_labels.astype(np.float32)).to(self.device)
                    queried_idx = torch.from_numpy(queried_idx.astype(np.float32)).to(self.device)
                    cloud_idx = torch.from_numpy(np.array([cloud_idx], dtype=np.int32).astype(np.float32)).to(self.device)

                    points = torch.cat( (queried_pc_xyz, queried_pc_colors), 1)

                    batch_points[batch] = points
                    batch_labels[batch] = queried_pc_labels

                yield (batch_points, batch_labels.long())
                # yield ( torch.reshape(points, (1, cfg.num_points, 6)),  torch.reshape(queried_pc_labels, (1, cfg.num_points)).long())

            # Simpel random choice of cloud and points in it
        elif cfg.sampling_type=='random':

            for i in range(self.n_samples):
                cloud_idx = np.random.choice(len(self.min_possibility[self.split]), 1)[0]
                points = np.array(self.dataset.input_trees[self.split][cloud_idx].data, copy=False)
                queried_idx = np.random.choice(len(self.dataset.input_trees[self.split][cloud_idx].data), cfg.num_points)
                queried_pc_xyz = points[queried_idx]
                queried_pc_colors = self.dataset.input_colors[self.split][cloud_idx][queried_idx]
                queried_pc_labels = self.dataset.input_labels[self.split][cloud_idx][queried_idx]

                queried_pc_xyz = torch.from_numpy(queried_pc_xyz.astype(np.float32)).to(self.device)
                queried_pc_colors = torch.from_numpy(queried_pc_colors.astype(np.float32)).to(self.device)
                queried_pc_labels = torch.from_numpy(queried_pc_labels.astype(np.float32)).to(self.device)
                queried_idx = torch.from_numpy(queried_idx.astype(np.float32)).to(self.device)
                cloud_idx = torch.from_numpy(np.array([cloud_idx], dtype=np.int32).astype(np.float32)).to(self.device)

                points = torch.cat( (queried_pc_xyz, queried_pc_colors), 1)

                yield ( torch.reshape(points, (1, cfg.num_points, 6)),  torch.reshape(queried_pc_labels, (1, cfg.num_points)).long())

# def data_loader(dir, device, train=False, split='training', **kwargs):
#     dataset = PointCloudsDataset(dir, device, train)
#     return DataLoader(dataset, **kwargs)

def data_loader(dir,  device, **kwargs):
    dataset = CloudsDataset(dir, device)
    val_batch_sampler = active_learning_batch_sampler(dataset, device, split='validation')
    train_batch_sampler = active_learning_batch_sampler(dataset, device, split='training')
    return val_batch_sampler, train_batch_sampler

if __name__ == '__main__':
    dataset = CloudsDataset('datasets/s3dis/subsampled/train')
    batch_sampler = active_learning_batch_sampler(dataset)
    for data in batch_sampler:
        xyz, colors, labels, idx, cloud_idx = data
        print('Number of points:', len(xyz))
        print('Point position:', xyz[1])
        print('Color:', colors[1])
        print('Label:', labels[1])
        print('Index of point:', idx[1])
        print('Cloud index:', cloud_idx)
        break<|MERGE_RESOLUTION|>--- conflicted
+++ resolved
@@ -5,15 +5,13 @@
 from torch.utils.data import Dataset, IterableDataset, DataLoader, Sampler, BatchSampler
 
 from utils.config import cfg
-from utils.ply import read_ply
 from utils.tools import DataProcessing as DP
 
 class PointCloudsDataset(Dataset):
-    def __init__(self, dir, device, train=False):
+    def __init__(self, dir, train=False):
         self.paths = list(dir.glob(f'*.npy'))
         self.size = len(self.paths)
         self.train = train
-        self.device = device
 
     def __getitem__(self, idx):
         idx = idx % self.size
@@ -21,8 +19,8 @@
 
         points, labels = self.load_npy(path, keep_zeros=not self.train)
 
-        points_tensor = torch.from_numpy(points).float()#.to(self.device)
-        labels_tensor = torch.from_numpy(labels).long()#.to(self.device)
+        points_tensor = torch.from_numpy(points).float()
+        labels_tensor = torch.from_numpy(labels).long()
 
         # print(points_tensor.dtype, labels_tensor.dtype)
         return points_tensor, labels_tensor
@@ -144,25 +142,16 @@
 
 class active_learning_batch_sampler(IterableDataset):
 
-    def __init__(self, dataset, device, split='training'):
+    def __init__(self, dataset, split='training'):
         self.dataset = dataset
-        self.device = device
-        self.batch_size = 1
         self.split = split
         self.possibility = {}
         self.min_possibility = {}
 
-<<<<<<< HEAD
         if split == 'training':
             self.n_samples = cfg.train_steps
         else:
             self.n_samples = cfg.val_steps
-=======
-        if self.split == 'training':
-            self.n_samples = 500 # cfg.train_steps * cfg.batch_size
-        else:
-            self.n_samples = 100 # cfg.val_steps * cfg.val_batch_size
->>>>>>> 35055c4e
 
         #Random initialisation for weights
         self.possibility[split] = []
@@ -178,84 +167,55 @@
         return self.n_samples # not equal to the actual size of the dataset, but enable nice progress bars
 
     def spatially_regular_gen(self):
-
-<<<<<<< HEAD
-        if self.split == 'training':
-            num_per_epoch = self.n_samples
-        elif self.split == 'validation':
-            num_per_epoch = self.n_samples
-        # Generator loop
-        for i in range(num_per_epoch):  # num_per_epoch
+        # Choosing the least known point as center of a new cloud each time.
+
+        for i in range(self.n_samples):  # num_per_epoch
             # t0 = time.time()
-=======
-        # Choosing the least known point as center of a new cloud each time.
-        if cfg.sampling_type=='active_learning':
-            # Generator loop
->>>>>>> 35055c4e
-
-            for i in range(self.n_samples):  # num_per_epoch
-                # t0 = time.time()
-
-                batch_points = torch.empty(self.batch_size, cfg.num_points, 6)
-                batch_labels = torch.empty(self.batch_size, cfg.num_points)
-
-                for batch in range(self.batch_size) :
-
-                    # Choose a random cloud
-                    cloud_idx = int(np.argmin(self.min_possibility[self.split]))
-
-                    # choose the point with the minimum of possibility as query point
-                    point_ind = np.argmin(self.possibility[self.split][cloud_idx])
-
-                    # Get points from tree structure
-                    points = np.array(self.dataset.input_trees[self.split][cloud_idx].data, copy=False)
-
-                    # Center point of input region
-                    center_point = points[point_ind, :].reshape(1, -1)
-
-                    # Add noise to the center point
-                    noise = np.random.normal(scale=3.5 / 10, size=center_point.shape)
-                    pick_point = center_point + noise.astype(center_point.dtype)
-
-                    if len(points) < cfg.num_points:
-                        queried_idx = self.dataset.input_trees[self.split][cloud_idx].query(pick_point, k=len(points))[1][0]
-                    else:
-                        queried_idx = self.dataset.input_trees[self.split][cloud_idx].query(pick_point, k=cfg.num_points)[1][0]
-
-                    queried_idx = DP.shuffle_idx(queried_idx)
-                    # Collect points and colors
-                    queried_pc_xyz = points[queried_idx]
-                    queried_pc_xyz = queried_pc_xyz - pick_point
-                    queried_pc_colors = self.dataset.input_colors[self.split][cloud_idx][queried_idx]
-                    queried_pc_labels = self.dataset.input_labels[self.split][cloud_idx][queried_idx]
-
-                    dists = np.sum(np.square((points[queried_idx] - pick_point).astype(np.float32)), axis=1)
-                    delta = np.square(1 - dists / np.max(dists))
-                    self.possibility[self.split][cloud_idx][queried_idx] += delta
-                    self.min_possibility[self.split][cloud_idx] = float(np.min(self.possibility[self.split][cloud_idx]))
-
-                    if len(points) < cfg.num_points:
-                        queried_pc_xyz, queried_pc_colors, queried_idx, queried_pc_labels = \
-                            DP.data_aug(queried_pc_xyz, queried_pc_colors, queried_pc_labels, queried_idx, cfg.num_points)
-
-                    queried_pc_xyz = torch.from_numpy(queried_pc_xyz.astype(np.float32)).to(self.device)
-                    queried_pc_colors = torch.from_numpy(queried_pc_colors.astype(np.float32)).to(self.device)
-                    queried_pc_labels = torch.from_numpy(queried_pc_labels.astype(np.float32)).to(self.device)
-                    queried_idx = torch.from_numpy(queried_idx.astype(np.float32)).to(self.device)
-                    cloud_idx = torch.from_numpy(np.array([cloud_idx], dtype=np.int32).astype(np.float32)).to(self.device)
-
-                    points = torch.cat( (queried_pc_xyz, queried_pc_colors), 1)
-
-                    batch_points[batch] = points
-                    batch_labels[batch] = queried_pc_labels
-
-                yield (batch_points, batch_labels.long())
+            if cfg.sampling_type=='active_learning':
+                # Generator loop
+
+                # Choose a random cloud
+                cloud_idx = int(np.argmin(self.min_possibility[self.split]))
+
+                # choose the point with the minimum of possibility as query point
+                point_ind = np.argmin(self.possibility[self.split][cloud_idx])
+
+                # Get points from tree structure
+                points = np.array(self.dataset.input_trees[self.split][cloud_idx].data, copy=False)
+
+                # Center point of input region
+                center_point = points[point_ind, :].reshape(1, -1)
+
+                # Add noise to the center point
+                noise = np.random.normal(scale=3.5 / 10, size=center_point.shape)
+                pick_point = center_point + noise.astype(center_point.dtype)
+
+                if len(points) < cfg.num_points:
+                    queried_idx = self.dataset.input_trees[self.split][cloud_idx].query(pick_point, k=len(points))[1][0]
+                else:
+                    queried_idx = self.dataset.input_trees[self.split][cloud_idx].query(pick_point, k=cfg.num_points)[1][0]
+
+                queried_idx = DP.shuffle_idx(queried_idx)
+                # Collect points and colors
+                queried_pc_xyz = points[queried_idx]
+                queried_pc_xyz = queried_pc_xyz - pick_point
+                queried_pc_colors = self.dataset.input_colors[self.split][cloud_idx][queried_idx]
+                queried_pc_labels = self.dataset.input_labels[self.split][cloud_idx][queried_idx]
+
+                dists = np.sum(np.square((points[queried_idx] - pick_point).astype(np.float32)), axis=1)
+                delta = np.square(1 - dists / np.max(dists))
+                self.possibility[self.split][cloud_idx][queried_idx] += delta
+                self.min_possibility[self.split][cloud_idx] = float(np.min(self.possibility[self.split][cloud_idx]))
+
+                if len(points) < cfg.num_points:
+                    queried_pc_xyz, queried_pc_colors, queried_idx, queried_pc_labels = \
+                        DP.data_aug(queried_pc_xyz, queried_pc_colors, queried_pc_labels, queried_idx, cfg.num_points)
+
                 # yield ( torch.reshape(points, (1, cfg.num_points, 6)),  torch.reshape(queried_pc_labels, (1, cfg.num_points)).long())
 
             # Simpel random choice of cloud and points in it
-        elif cfg.sampling_type=='random':
-
-            for i in range(self.n_samples):
+            elif cfg.sampling_type=='random':
+
                 cloud_idx = np.random.choice(len(self.min_possibility[self.split]), 1)[0]
                 points = np.array(self.dataset.input_trees[self.split][cloud_idx].data, copy=False)
                 queried_idx = np.random.choice(len(self.dataset.input_trees[self.split][cloud_idx].data), cfg.num_points)
@@ -263,25 +223,25 @@
                 queried_pc_colors = self.dataset.input_colors[self.split][cloud_idx][queried_idx]
                 queried_pc_labels = self.dataset.input_labels[self.split][cloud_idx][queried_idx]
 
-                queried_pc_xyz = torch.from_numpy(queried_pc_xyz.astype(np.float32)).to(self.device)
-                queried_pc_colors = torch.from_numpy(queried_pc_colors.astype(np.float32)).to(self.device)
-                queried_pc_labels = torch.from_numpy(queried_pc_labels.astype(np.float32)).to(self.device)
-                queried_idx = torch.from_numpy(queried_idx.astype(np.float32)).to(self.device)
-                cloud_idx = torch.from_numpy(np.array([cloud_idx], dtype=np.int32).astype(np.float32)).to(self.device)
-
-                points = torch.cat( (queried_pc_xyz, queried_pc_colors), 1)
-
-                yield ( torch.reshape(points, (1, cfg.num_points, 6)),  torch.reshape(queried_pc_labels, (1, cfg.num_points)).long())
-
-# def data_loader(dir, device, train=False, split='training', **kwargs):
-#     dataset = PointCloudsDataset(dir, device, train)
+            queried_pc_xyz = torch.from_numpy(queried_pc_xyz).float()
+            queried_pc_colors = torch.from_numpy(queried_pc_colors).float()
+            queried_pc_labels = torch.from_numpy(queried_pc_labels).long()
+            queried_idx = torch.from_numpy(queried_idx).float() # keep float here?
+            cloud_idx = torch.from_numpy(np.array([cloud_idx], dtype=np.int32)).float()
+
+            points = torch.cat( (queried_pc_xyz, queried_pc_colors), 1)
+
+            yield points, queried_pc_labels
+
+# def data_loader(dir, train=False, split='training', **kwargs):
+#     dataset = PointCloudsDataset(dir, train)
 #     return DataLoader(dataset, **kwargs)
 
-def data_loader(dir,  device, **kwargs):
-    dataset = CloudsDataset(dir, device)
-    val_batch_sampler = active_learning_batch_sampler(dataset, device, split='validation')
-    train_batch_sampler = active_learning_batch_sampler(dataset, device, split='training')
-    return val_batch_sampler, train_batch_sampler
+def data_loaders(dir, **kwargs):
+    dataset = CloudsDataset(dir)
+    val_batch_sampler = active_learning_batch_sampler(dataset, split='validation')
+    train_batch_sampler = active_learning_batch_sampler(dataset, split='training')
+    return DataLoader(train_batch_sampler, **kwargs), DataLoader(val_batch_sampler, **kwargs)
 
 if __name__ == '__main__':
     dataset = CloudsDataset('datasets/s3dis/subsampled/train')
