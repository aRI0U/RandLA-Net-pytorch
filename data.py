--- conflicted
+++ resolved
@@ -144,17 +144,18 @@
 
 class active_learning_batch_sampler(IterableDataset):
 
-    def __init__(self, dataset, split='training'):
+    def __init__(self, dataset, device, split='training'):
         self.dataset = dataset
-        self.batch_size = 6
+        self.device = device
+        self.batch_size = 1
         self.split = split
         self.possibility = {}
         self.min_possibility = {}
 
-        if split == 'training':
-            self.n_samples = 50 # cfg.train_steps * cfg.batch_size
+        if self.split == 'training':
+            self.n_samples = 500 # cfg.train_steps * cfg.batch_size
         else:
-            self.n_samples = 10 # cfg.val_steps * cfg.val_batch_size
+            self.n_samples = 100 # cfg.val_steps * cfg.val_batch_size
 
         #Random initialisation for weights
         self.possibility[split] = []
@@ -171,70 +172,73 @@
 
     def spatially_regular_gen(self):
 
-        if self.split == 'training':
-            num_per_epoch = 50 #cfg.train_steps * cfg.batch_size
-        elif self.split == 'validation':
-            num_per_epoch = 10 #cfg.val_steps * cfg.val_batch_size
-
         # Choosing the least known point as center of a new cloud each time.
         if cfg.sampling_type=='active_learning':
             # Generator loop
 
-            for i in range(num_per_epoch):  # num_per_epoch
+            for i in range(self.n_samples):  # num_per_epoch
                 # t0 = time.time()
 
-                # Choose a random cloud
-                cloud_idx = int(np.argmin(self.min_possibility[self.split]))
-
-                # choose the point with the minimum of possibility as query point
-                point_ind = np.argmin(self.possibility[self.split][cloud_idx])
-
-                # Get points from tree structure
-                points = np.array(self.dataset.input_trees[self.split][cloud_idx].data, copy=False)
-
-                # Center point of input region
-                center_point = points[point_ind, :].reshape(1, -1)
-
-                # Add noise to the center point
-                noise = np.random.normal(scale=3.5 / 10, size=center_point.shape)
-                pick_point = center_point + noise.astype(center_point.dtype)
-
-                if len(points) < cfg.num_points:
-                    queried_idx = self.dataset.input_trees[self.split][cloud_idx].query(pick_point, k=len(points))[1][0]
-                else:
-                    queried_idx = self.dataset.input_trees[self.split][cloud_idx].query(pick_point, k=cfg.num_points)[1][0]
-
-                queried_idx = DP.shuffle_idx(queried_idx)
-                # Collect points and colors
-                queried_pc_xyz = points[queried_idx]
-                queried_pc_xyz = queried_pc_xyz - pick_point
-                queried_pc_colors = self.dataset.input_colors[self.split][cloud_idx][queried_idx]
-                queried_pc_labels = self.dataset.input_labels[self.split][cloud_idx][queried_idx]
-
-                dists = np.sum(np.square((points[queried_idx] - pick_point).astype(np.float32)), axis=1)
-                delta = np.square(1 - dists / np.max(dists))
-                self.possibility[self.split][cloud_idx][queried_idx] += delta
-                self.min_possibility[self.split][cloud_idx] = float(np.min(self.possibility[self.split][cloud_idx]))
-
-                if len(points) < cfg.num_points:
-                    queried_pc_xyz, queried_pc_colors, queried_idx, queried_pc_labels = \
-                        DP.data_aug(queried_pc_xyz, queried_pc_colors, queried_pc_labels, queried_idx, cfg.num_points)
-
-                queried_pc_xyz = torch.from_numpy(queried_pc_xyz.astype(np.float32)).to(self.device)
-                queried_pc_colors = torch.from_numpy(queried_pc_colors.astype(np.float32)).to(self.device)
-                queried_pc_labels = torch.from_numpy(queried_pc_labels.astype(np.float32)).to(self.device)
-                queried_idx = torch.from_numpy(queried_idx.astype(np.float32)).to(self.device)
-                cloud_idx = torch.from_numpy(np.array([cloud_idx], dtype=np.int32).astype(np.float32)).to(self.device)
-
-                points = torch.cat( (queried_pc_xyz, queried_pc_colors), 1)
-                # print('time in seconds : ', time.time() - t0)
-
-                yield ( torch.reshape(points, (1, cfg.num_points, 6)),  torch.reshape(queried_pc_labels, (1, cfg.num_points)).long())
+                batch_points = torch.empty(self.batch_size, cfg.num_points, 6)
+                batch_labels = torch.empty(self.batch_size, cfg.num_points)
+
+                for batch in range(self.batch_size) :
+
+                    # Choose a random cloud
+                    cloud_idx = int(np.argmin(self.min_possibility[self.split]))
+
+                    # choose the point with the minimum of possibility as query point
+                    point_ind = np.argmin(self.possibility[self.split][cloud_idx])
+
+                    # Get points from tree structure
+                    points = np.array(self.dataset.input_trees[self.split][cloud_idx].data, copy=False)
+
+                    # Center point of input region
+                    center_point = points[point_ind, :].reshape(1, -1)
+
+                    # Add noise to the center point
+                    noise = np.random.normal(scale=3.5 / 10, size=center_point.shape)
+                    pick_point = center_point + noise.astype(center_point.dtype)
+
+                    if len(points) < cfg.num_points:
+                        queried_idx = self.dataset.input_trees[self.split][cloud_idx].query(pick_point, k=len(points))[1][0]
+                    else:
+                        queried_idx = self.dataset.input_trees[self.split][cloud_idx].query(pick_point, k=cfg.num_points)[1][0]
+
+                    queried_idx = DP.shuffle_idx(queried_idx)
+                    # Collect points and colors
+                    queried_pc_xyz = points[queried_idx]
+                    queried_pc_xyz = queried_pc_xyz - pick_point
+                    queried_pc_colors = self.dataset.input_colors[self.split][cloud_idx][queried_idx]
+                    queried_pc_labels = self.dataset.input_labels[self.split][cloud_idx][queried_idx]
+
+                    dists = np.sum(np.square((points[queried_idx] - pick_point).astype(np.float32)), axis=1)
+                    delta = np.square(1 - dists / np.max(dists))
+                    self.possibility[self.split][cloud_idx][queried_idx] += delta
+                    self.min_possibility[self.split][cloud_idx] = float(np.min(self.possibility[self.split][cloud_idx]))
+
+                    if len(points) < cfg.num_points:
+                        queried_pc_xyz, queried_pc_colors, queried_idx, queried_pc_labels = \
+                            DP.data_aug(queried_pc_xyz, queried_pc_colors, queried_pc_labels, queried_idx, cfg.num_points)
+
+                    queried_pc_xyz = torch.from_numpy(queried_pc_xyz.astype(np.float32)).to(self.device)
+                    queried_pc_colors = torch.from_numpy(queried_pc_colors.astype(np.float32)).to(self.device)
+                    queried_pc_labels = torch.from_numpy(queried_pc_labels.astype(np.float32)).to(self.device)
+                    queried_idx = torch.from_numpy(queried_idx.astype(np.float32)).to(self.device)
+                    cloud_idx = torch.from_numpy(np.array([cloud_idx], dtype=np.int32).astype(np.float32)).to(self.device)
+
+                    points = torch.cat( (queried_pc_xyz, queried_pc_colors), 1)
+
+                    batch_points[batch] = points
+                    batch_labels[batch] = queried_pc_labels
+
+                yield (batch_points, batch_labels.long())
+                # yield ( torch.reshape(points, (1, cfg.num_points, 6)),  torch.reshape(queried_pc_labels, (1, cfg.num_points)).long())
 
             # Simpel random choice of cloud and points in it
         elif cfg.sampling_type=='random':
 
-            for i in range(num_per_epoch):
+            for i in range(self.n_samples):
                 cloud_idx = np.random.choice(len(self.min_possibility[self.split]), 1)[0]
                 points = np.array(self.dataset.input_trees[self.split][cloud_idx].data, copy=False)
                 queried_idx = np.random.choice(len(self.dataset.input_trees[self.split][cloud_idx].data), cfg.num_points)
@@ -242,7 +246,6 @@
                 queried_pc_colors = self.dataset.input_colors[self.split][cloud_idx][queried_idx]
                 queried_pc_labels = self.dataset.input_labels[self.split][cloud_idx][queried_idx]
 
-<<<<<<< HEAD
                 queried_pc_xyz = torch.from_numpy(queried_pc_xyz.astype(np.float32)).to(self.device)
                 queried_pc_colors = torch.from_numpy(queried_pc_colors.astype(np.float32)).to(self.device)
                 queried_pc_labels = torch.from_numpy(queried_pc_labels.astype(np.float32)).to(self.device)
@@ -257,31 +260,11 @@
 #     dataset = PointCloudsDataset(dir, device, train)
 #     return DataLoader(dataset, **kwargs)
 
-def data_loader(dir,  device, train=False, split='training', **kwargs):
-    dataset = CloudsDataset(dir, device, train)
+def data_loader(dir,  device, **kwargs):
+    dataset = CloudsDataset(dir, device)
     val_batch_sampler = active_learning_batch_sampler(dataset, device, split='validation')
     train_batch_sampler = active_learning_batch_sampler(dataset, device, split='training')
     return val_batch_sampler, train_batch_sampler
-=======
-            queried_pc_xyz = torch.from_numpy(queried_pc_xyz.astype(np.float32))
-            queried_pc_colors = torch.from_numpy(queried_pc_colors.astype(np.float32))
-            queried_pc_labels = torch.from_numpy(queried_pc_labels.astype(np.float32))
-            queried_idx = torch.from_numpy(queried_idx.astype(np.float32))
-            cloud_idx = torch.from_numpy(np.array([cloud_idx], dtype=np.int32).astype(np.float32))
-
-            points = torch.cat( (queried_pc_xyz, queried_pc_colors), 1)
-            # print('time in seconds : ', time.time() - t0)
-            yield points, queried_pc_labels.long()
-
-#def data_loader(dir, device, train=False, split='training', **kwargs):
-    #dataset = PointCloudsDataset(dir, device, train)
-    #return DataLoader(dataset, **kwargs)
-
-def data_loader(dir, train=False, split='training', **kwargs):
-    dataset = CloudsDataset(dir, train)
-    batch_sampler = active_learning_batch_sampler(dataset, split=split)
-    return DataLoader(batch_sampler, **kwargs)
->>>>>>> a8ea9062
 
 if __name__ == '__main__':
     dataset = CloudsDataset('datasets/s3dis/subsampled/train')
