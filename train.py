--- conflicted
+++ resolved
@@ -60,14 +60,9 @@
         decimation=args.decimation,
         device=args.gpu
     )
-<<<<<<< HEAD
-    class_weights = np.array([3370714, 2856755, 4919229, 318158, 375640, 478001, 974733, 650464, 791496, 88727, 1284130, 229758, 2272837])
-    class_weights = torch.tensor((class_weights / float(sum(class_weights))).astype(np.float32)).to(args.gpu)
-=======
 
     class_weights = np.array([1938651, 1242339, 608870, 1699694, 2794560, 195000, 115990, 549838, 531470, 292971, 196633, 59032, 209046, 39321])
-    class_weights = torch.tensor((class_weights / float(sum(class_weights))).astype(np.float32)).to(device)
->>>>>>> a7602cb0
+    class_weights = torch.tensor((class_weights / float(sum(class_weights))).astype(np.float32)).to(args.gpu)
     criterion = nn.CrossEntropyLoss(weight=class_weights)
 
     optimizer = torch.optim.Adam(model.parameters(), lr=args.adam_lr)
